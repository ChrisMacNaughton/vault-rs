--- conflicted
+++ resolved
@@ -1,20 +1,8 @@
 use std::collections::HashMap;
 use std::io::Read;
-<<<<<<< HEAD
-use std::io;
-=======
->>>>>>> a00abc59
 
 use hyper::{self, header, Client};
 use hyper::client::response::Response;
-<<<<<<< HEAD
-// use hyper::error::Error;
-use hyper::header;
-// use hyper::header::Connection;
-use hyper::status::StatusCode;
-=======
->>>>>>> a00abc59
-
 use rustc_serialize::{json, Decodable, Decoder};
 
 use client::error::{Error, Result};
@@ -98,21 +86,21 @@
 #[derive(RustcDecodable, Debug)]
 pub struct TokenData {
     /// Accessor token
-    pub accessor: String,
+    pub accessor: Option<String>,
     /// Creation time
     pub creation_time: VaultNaiveDateTime,
     /// Creation time-to-live
-    pub creation_ttl: VaultDuration,
+    pub creation_ttl: Option<VaultDuration>,
     /// Display name
     pub display_name: String,
     /// Max time-to-live
-    pub explicit_max_ttl: VaultDuration,
+    pub explicit_max_ttl: Option<VaultDuration>,
     /// Token id
     pub id: String,
     /// Last renewal time
-    pub last_renewal_time: VaultDuration,
+    pub last_renewal_time: Option<VaultDuration>,
     /// Meta
-    pub meta: HashMap<String, String>,
+    pub meta: Option<HashMap<String, String>>,
     /// Number of uses (0: unlimited)
     pub num_uses: u64,
     /// true if token is an orphan
@@ -122,9 +110,9 @@
     /// Policies for token
     pub policies: Vec<String>,
     /// True if renewable
-    pub renewable: bool,
+    pub renewable: Option<bool>,
     /// Role
-    pub role: String,
+    pub role: Option<String>,
     /// Time-to-live
     pub ttl: VaultDuration,
 }
@@ -196,19 +184,9 @@
 
 /// Payload to send to vault when authenticating via app-id
 #[derive(RustcDecodable, RustcEncodable, Debug)]
-<<<<<<< HEAD
-struct VaultSecret {
-    lease_id: Option<String>,
-    renewable: Option<bool>,
-    lease_duration: Option<i64>,
-    data: Option<SecretData>,
-    warnings: Option<Vec<String>>,
-    auth: Option<SecretAuth>,
-=======
 struct AppIdPayload {
     app_id: String,
     user_id: String,
->>>>>>> a00abc59
 }
 
 /// Postgresql secret backend
@@ -239,27 +217,6 @@
     /// Construct a `VaultClient` from an existing vault token
     pub fn new(host: &'a str, token: &'a str) -> Result<VaultClient<'a, TokenData>> {
         let client = Client::new();
-<<<<<<< HEAD
-        match client.get(&format!("{}/v1/auth/token/lookup-self", host)[..])
-            .header(XVaultToken(token.to_string()))
-            .send() {
-            Ok(s) => {
-                match s.status {
-                    StatusCode::Forbidden | StatusCode::BadRequest => {
-                        return Err("Forbidden".to_string())
-                    }
-                    _ => {}
-                }
-            }
-            // Err(Error { kind: ConnectionRefused }) => continue,
-            Err(e) => {
-                match e {
-                    _ => return Err(format!("{:?}", e)),
-                }
-            }
-
-        }
-=======
         let mut res = try!(
             handle_hyper_response(client.get(&format!("{}/v1/auth/token/lookup-self", host)[..])
                                   .header(XVaultToken(token.to_string()))
@@ -298,7 +255,6 @@
                                                 &decoded.auth)))
             }
         };
->>>>>>> a00abc59
         Ok(VaultClient {
             host: host,
             token: token,
@@ -359,28 +315,14 @@
     /// assert!(res.is_ok());
     /// # }
     /// ```
-<<<<<<< HEAD
-
-    pub fn set_secret(&self, key: &str, value: &str) -> Result<&str, io::Error> {
-        match self.post(&format!("/v1/secret/{}", key)[..],
-                        &format!("{{\"value\": \"{}\"}}", value.replace("\n", "\\n"))[..]) {
-            Ok(s) => {
-                match s.status {
-                    StatusCode::NoContent => Ok(""),
-                    _ => Err(io::Error::new(io::ErrorKind::Other, "Error setting secret")),
-                }
-            }
-            Err(e) => {
-                println!("{:?}", e);
-                Err(io::Error::new(io::ErrorKind::Other, format!("wtf: {:?}", e)))
-            }
-        }
-=======
     pub fn set_secret(&self, key: &str, value: &str) -> Result<()> {
         let _ = try!(self.post(&format!("/v1/secret/{}", key)[..],
-                               Some(&format!("{{\"value\": \"{}\"}}", value)[..])));
+                               Some(&format!("{{\"value\": \"{}\"}}", self.escape(value))[..])));
         Ok(())
->>>>>>> a00abc59
+    }
+
+    fn escape(&self, input: &str) -> String {
+        input.replace("\n", "\\n")
     }
 
     ///
@@ -400,40 +342,12 @@
     /// assert_eq!(res.unwrap(), "world");
     /// # }
     /// ```
-<<<<<<< HEAD
-
-    pub fn get_secret(&self, key: &str) -> Result<String, &str> {
-        match self.get(&format!("/v1/secret/{}", key)[..]) {
-            Ok(mut s) => {
-                let mut body = String::new();
-                s.read_to_string(&mut body).unwrap();
-                let decoded: Result<VaultSecret, DecoderError> = json::decode(&body);
-                match decoded {
-                    Ok(decoded) => {
-                        if let Some(d) = decoded.data {
-                            Ok(d.value)
-                        } else {
-                            Err("Missing Data Field")
-                        }
-                    }
-                    Err(e) => {
-                        println!("Error: {:?} :: Data: {}", e, &body);
-                        Err("Got a bad secret back")
-                    }
-                }
-            }
-            Err(e) => {
-                println!("Error: {:?}", e);
-                Err("err")
-            }
-=======
     pub fn get_secret(&self, key: &str) -> Result<String> {
         let mut res = try!(self.get(&format!("/v1/secret/{}", key)[..], None));
         let decoded: VaultResponse<SecretData> = try!(parse_vault_response(&mut res));
         match decoded.data {
             Some(data) => Ok(data.value),
             _ => Err(Error::Vault(format!("No secret found in response: `{:#?}`", decoded))),
->>>>>>> a00abc59
         }
     }
 
@@ -469,36 +383,6 @@
     /// assert!(res.is_ok());
     /// # }
     /// ```
-<<<<<<< HEAD
-    pub fn delete_secret(&self, key: &str) -> Result<&str, &str> {
-        match self.delete(&format!("/v1/secret/{}", key)[..]) {
-            Ok(s) => {
-                match s.status {
-                    StatusCode::NoContent => Ok(""),
-                    _ => Err("Error setting secret"),
-                }
-            }
-            Err(e) => {
-                println!("{:?}", e);
-                Err("err")
-            }
-        }
-    }
-
-    fn get(&self, endpoint: &str) -> Result<Response, String> {
-        match self.client
-            .get(&format!("{}{}", self.host, endpoint)[..])
-            .header(XVaultToken(self.token.to_string()))
-            .header(header::ContentType::json())
-            .send() {
-            Ok(s) => return Ok(s),
-            // Err(Error { kind: ConnectionRefused }) => continue,
-            Err(e) => {
-                match e {
-                    _ => return Err(format!("{:?}", e)),
-                }
-            }
-=======
     pub fn delete_secret(&self, key: &str) -> Result<()> {
         let _ = try!(self.delete(&format!("/v1/secret/{}", key)[..]));
         Ok(())
@@ -519,27 +403,11 @@
             .header(header::ContentType::json());
         if wrap_ttl.is_some() {
             req = req.header(XVaultWrapTTL(wrap_ttl.unwrap().to_string()));
->>>>>>> a00abc59
         }
 
         Ok(try!(handle_hyper_response(req.send())))
     }
 
-<<<<<<< HEAD
-    fn delete(&self, endpoint: &str) -> Result<Response, String> {
-        match self.client
-            .delete(&format!("{}{}", self.host, endpoint)[..])
-            .header(XVaultToken(self.token.to_string()))
-            .header(header::ContentType::json())
-            .send() {
-            Ok(s) => return Ok(s),
-            // Err(Error { kind: ConnectionRefused }) => continue,
-            Err(e) => {
-                match e {
-                    _ => return Err(format!("{:?}", e)),
-                }
-            }
-=======
     fn delete(&self, endpoint: &str) -> Result<Response> {
         Ok(try!(handle_hyper_response(self.client
             .delete(&format!("{}{}", self.host, endpoint)[..])
@@ -553,37 +421,13 @@
             .post(&format!("{}{}", self.host, endpoint)[..])
             .header(XVaultToken(self.token.to_string()))
             .header(header::ContentType::json());
-        if body.is_some() {
-            req = req.body(body.unwrap());
->>>>>>> a00abc59
+        if let Some(body) = body {
+            req = req.body(body);
         }
 
         Ok(try!(handle_hyper_response(req.send())))
     }
 
-<<<<<<< HEAD
-    fn post(&self, endpoint: &str, body: &str) -> Result<Response, String> {
-        match self.client
-            .post(&format!("{}{}", self.host, endpoint)[..])
-            .header(XVaultToken(self.token.to_string()))
-            .header(header::ContentType::json())
-            .body(body)
-            .send() {
-            Ok(s) => return Ok(s),
-            // Err(Error { kind: ConnectionRefused }) => continue,
-            Err(e) => {
-                match e {
-                    _ => return Err(format!("{:?}", e)),
-                }
-            }
-        }
-        Err("No working host".to_string())
-    }
-    // fn get_new_host(&self) -> usize {
-    //     let mut rng = thread_rng();
-    //     rng.gen_range(0, hosts.len() as u32 - 1)
-    // }
-=======
     fn put(&self, endpoint: &str, body: Option<&str>) -> Result<Response> {
         let mut req = self.client
             .put(&format!("{}{}", self.host, endpoint)[..])
@@ -608,6 +452,9 @@
             error_msg.push_str("Could not read vault response.");
             0
         });
+        println!("Vault request failed: {:?}, error message: `{}`",
+                 res,
+                 error_msg);
         Err(Error::Vault(format!("Vault request failed: {:?}, error message: `{}`",
                                  res,
                                  error_msg)))
@@ -619,7 +466,7 @@
 {
     let mut body = String::new();
     let _ = try!(res.read_to_string(&mut body));
+    println!("Response: {:?}", &body);
     let vault_res: VaultResponse<T> = try!(json::decode(&body));
     Ok(vault_res)
->>>>>>> a00abc59
 }