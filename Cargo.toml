[package]
name = "hashicorp_vault"
version = "0.6.1"
authors = [
  "Chris MacNaughton <chmacnaughton@gmail.com>",
  "Christopher Brickley <brickley@gmail.com>"
]
description = "HashiCorp Vault API client for Rust"
license = "MIT"
repository = "https://github.com/chrismacnaughton/vault-rs"

[dependencies]
<<<<<<< HEAD
chrono = "0.2.22"
hyper = "~0.10"
log = "0.3"
quick-error = "1.1.0"
rustc-serialize = "0.3"
url = "~1.4"
=======
chrono = "~0.4"
hyper = "~0.10"
serde = "1.0"
serde_derive = "1.0"
serde_json = "1.0"
reqwest = "~0.6"
log = "0.3"
quick-error = "1.1.0"
url = "1.4"
>>>>>>> 888a524b

[dependencies.clippy]
optional = true
version = "^0.0"

[features]
default = ["vault_0.6.2"]
"vault_0.6.1" = []
"vault_0.6.2" = ["vault_0.6.1"]<|MERGE_RESOLUTION|>--- conflicted
+++ resolved
@@ -10,14 +10,6 @@
 repository = "https://github.com/chrismacnaughton/vault-rs"
 
 [dependencies]
-<<<<<<< HEAD
-chrono = "0.2.22"
-hyper = "~0.10"
-log = "0.3"
-quick-error = "1.1.0"
-rustc-serialize = "0.3"
-url = "~1.4"
-=======
 chrono = "~0.4"
 hyper = "~0.10"
 serde = "1.0"
@@ -27,7 +19,6 @@
 log = "0.3"
 quick-error = "1.1.0"
 url = "1.4"
->>>>>>> 888a524b
 
 [dependencies.clippy]
 optional = true
